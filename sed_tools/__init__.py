"""High level API for working with pre-computed stellar SED libraries.

This module exposes the :class:`SED` facade together with helper classes that
wrap the existing command line tooling in a programmatic friendly interface.
Users can discover locally available model grids, load a specific grid into
memory and evaluate spectra or synthetic photometry directly from Python code.

Typical usage::

    from sed_tools import SED

    sed = SED()                             # discover default data directories
    matches = sed.find_model(5777, 4.44, 0) # inspect available grids
    model = sed.model(matches[0].name)
    spec = model(5777, 4.44, 0.0)           # interpolate a spectrum
    gaia = spec.photometry("GAIA")         # synthetic GAIA magnitudes

For range-based discovery a convenience wrapper is also provided::

    from sed_tools import find_atmospheres

    grids = find_atmospheres(teff_range=(5000, 6500), metallicity_range=(-0.5, 0.5))

The package reuses the heavy lifting that already powers the interactive tools
shipped with SED Tools so that workflows built on the CLI continue to operate
unchanged while pipelines can opt into the same functionality via imports.
"""

<<<<<<< HEAD
from typing import Optional, Sequence, Union

import os

import sys
=======
from typing import Optional, Sequence
>>>>>>> 76d2a1af

from .models import (
    SED,
    SEDModel,
    EvaluatedSED,
    PhotometryResult,
    ModelMatch,
    STELLAR_DIR_DEFAULT,
    FILTER_DIR_DEFAULT,
)

__version__ = "0.1.0"


def find_atmospheres(
    *,
    teff_range: Optional[Sequence[float]] = None,
    logg_range: Optional[Sequence[float]] = None,
    metallicity_range: Optional[Sequence[float]] = None,
    limit: Optional[int] = None,
    allow_partial: bool = False,
<<<<<<< HEAD
    model_root: Optional[Union[str, os.PathLike[str]]] = None,
    filter_root: Optional[Union[str, os.PathLike[str]]] = None,
) -> list[ModelMatch]:
    """Discover locally available model grids matching the requested ranges."""

    sed = SED(model_root=model_root, filter_root=filter_root)
=======
) -> list[ModelMatch]:
    """Discover locally available model grids matching the requested ranges."""

    sed = SED()
>>>>>>> 76d2a1af
    return sed.find_atmospheres(
        teff_range=teff_range,
        logg_range=logg_range,
        metallicity_range=metallicity_range,
        limit=limit,
        allow_partial=allow_partial,
    )


def find_atm(**kwargs) -> list[ModelMatch]:
    """Alias for :func:`find_atmospheres` matching the historical API sketch."""

<<<<<<< HEAD
    for legacy_key in ("Z_range", "z_range"):
        if legacy_key in kwargs and "metallicity_range" not in kwargs:
            kwargs["metallicity_range"] = kwargs.pop(legacy_key)
    if "logg_range" not in kwargs and "log_g_range" in kwargs:
        kwargs["logg_range"] = kwargs.pop("log_g_range")
=======
>>>>>>> 76d2a1af
    return find_atmospheres(**kwargs)


__all__ = [
    "SED",
    "SEDModel",
    "EvaluatedSED",
    "PhotometryResult",
    "ModelMatch",
    "STELLAR_DIR_DEFAULT",
    "FILTER_DIR_DEFAULT",
    "find_atmospheres",
    "find_atm",
    "__version__",
<<<<<<< HEAD
]


# Expose a camel-cased import alias so that ``import SED_tools`` works as sketched
# in the original API proposal without breaking the historical script module.
sys.modules.setdefault("SED_tools", sys.modules[__name__])
=======
]
>>>>>>> 76d2a1af
<|MERGE_RESOLUTION|>--- conflicted
+++ resolved
@@ -26,15 +26,7 @@
 unchanged while pipelines can opt into the same functionality via imports.
 """
 
-<<<<<<< HEAD
-from typing import Optional, Sequence, Union
-
-import os
-
-import sys
-=======
 from typing import Optional, Sequence
->>>>>>> 76d2a1af
 
 from .models import (
     SED,
@@ -56,19 +48,12 @@
     metallicity_range: Optional[Sequence[float]] = None,
     limit: Optional[int] = None,
     allow_partial: bool = False,
-<<<<<<< HEAD
     model_root: Optional[Union[str, os.PathLike[str]]] = None,
     filter_root: Optional[Union[str, os.PathLike[str]]] = None,
 ) -> list[ModelMatch]:
     """Discover locally available model grids matching the requested ranges."""
 
     sed = SED(model_root=model_root, filter_root=filter_root)
-=======
-) -> list[ModelMatch]:
-    """Discover locally available model grids matching the requested ranges."""
-
-    sed = SED()
->>>>>>> 76d2a1af
     return sed.find_atmospheres(
         teff_range=teff_range,
         logg_range=logg_range,
@@ -81,14 +66,11 @@
 def find_atm(**kwargs) -> list[ModelMatch]:
     """Alias for :func:`find_atmospheres` matching the historical API sketch."""
 
-<<<<<<< HEAD
     for legacy_key in ("Z_range", "z_range"):
         if legacy_key in kwargs and "metallicity_range" not in kwargs:
             kwargs["metallicity_range"] = kwargs.pop(legacy_key)
     if "logg_range" not in kwargs and "log_g_range" in kwargs:
         kwargs["logg_range"] = kwargs.pop("log_g_range")
-=======
->>>>>>> 76d2a1af
     return find_atmospheres(**kwargs)
 
 
@@ -103,13 +85,9 @@
     "find_atmospheres",
     "find_atm",
     "__version__",
-<<<<<<< HEAD
 ]
 
 
 # Expose a camel-cased import alias so that ``import SED_tools`` works as sketched
 # in the original API proposal without breaking the historical script module.
-sys.modules.setdefault("SED_tools", sys.modules[__name__])
-=======
-]
->>>>>>> 76d2a1af
+sys.modules.setdefault("SED_tools", sys.modules[__name__])